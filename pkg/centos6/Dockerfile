# This Dockerfile aims to make building Hubble v4 packages easier.
# Starting with version 4 building osquery is removed from individual Dockerfiles to its own.
# osquery needs to be built once. Resulting tar file can be used in hubblev4 Dockerfiles.
# Before building hubble, build osquery using a Dockerfile in pkg/osquery/ directory.
# To build this image: 1. copy previously built osquery_4hubble.tar to directory with this Dockerfile
#                      2. docker build -t <image_name> --build-arg=HUBBLE_CHECKOUT=<tag or commit> .
# The resulting image is ready to build and run pyinstaller on container start that should 
# create hubble<version>-centos6.tar.gz in the /data directory inside the container.
# Mount /data volume into a directory on the host to access the package.
# To run the container:  docker run -it --rm -v `pwd`:/data <image_name>

FROM centos:6

RUN yum makecache fast && yum -y update

#paths that hubble or hubble parts need in the package
RUN mkdir -p /etc/hubble/hubble.d /opt/hubble /opt/osquery /var/log/hubble_osquery/backuplogs

#install packages that should be needed for ligbit2 compilation and successful pyinstaller run
RUN yum -y install git \
    libffi-devel openssl-devel libxml2-devel libxslt-devel libffi \
    libssh2-devel autoconf automake libtool libjpeg-devel zlib-devel \
    make cmake gcc wget openssl
    
#libcurl install start
#install libcurl to avoid depending on host version
#requires autoconf libtool libssh2-devel zlib-devel autoconf
ENV LIBCURL_SRC_URL=https://github.com/curl/curl.git
ENV LIBCURL_SRC_VERSION=curl-7_64_1
ENV LIBCURL_TEMP=/tmp/libcurl
ENV PATH=/opt/hubble/bin/:/opt/hubble/include:/opt/hubble/lib:/usr/local/sbin:/usr/local/bin:/usr/sbin:/usr/bin:/sbin:/bin
RUN mkdir -p "$LIBCURL_TEMP" \
 && cd "$LIBCURL_TEMP" \
 && git clone "$LIBCURL_SRC_URL" \
 && cd curl \
 && git checkout "$LIBCURL_SRC_VERSION" \
 && ./buildconf \
 && ./configure --prefix=/opt/hubble --disable-ldap --without-nss --disable-manual --disable-gopher --disable-smtp --disable-smb --disable-imap --disable-pop3 --disable-tftp --disable-telnet --disable-dict --disable-ldaps --disable-ldap --disable-rtsp --with-libssh2 \
 && make \
 && make install

#git install start
#install git so that git package won't be a package dependency
#requires make git libcurl-devel autoconf zlib-devel gcc
ENV GIT_SRC_URL=https://github.com/git/git.git
ENV GIT_SRC_VERSION=v2.21.0
ENV GITTEMP=/tmp/gittemp
RUN mkdir -p "$GITTEMP" \
 && cd "$GITTEMP" \
 && git clone "$GIT_SRC_URL" \
 && cd git \
 && git checkout "$GIT_SRC_VERSION" \
 && make configure \
 && ./configure --prefix=/opt/hubble --with-tcltk=no --with-expat=no --with-python=no  --with-curl=/opt/hubble \
 && echo "NO_TCLTK=YesPlease" >> config.mak.autogen \
 && echo "NO_PERL=YesPlease" >> config.mak.autogen \
 && sed -i '0,/^NO_GETTEXT/s/^NO_GETTEXT.*/NO_GETTEXT=YesPlease/' config.mak.autogen \
 && make \
 && make install

#clean up of /opt/hubble
RUN rm /opt/hubble/bin/curl* \
 && rm -rf /opt/hubble/include /opt/hubble/share

#libgit2 install start
#must precede pyinstaller requirements
ENV LIBGIT2_SRC_URL=https://github.com/libgit2/libgit2/archive/v0.26.5.tar.gz
#it turns out github provided release files can change. so even though the code hopefully hasn't changed, the hash has.
ENV LIBGIT2_SRC_SHA256=52e28a5166564bc4365a2e4112f5e5c6e334708dbf13596241b2fd34efc1b0a9
ENV LIBGIT2_SRC_VERSION=0.26.5
ENV LIBGIT2TEMP=/tmp/libgit2temp
RUN mkdir -p "$LIBGIT2TEMP" \
 && cd "$LIBGIT2TEMP" \
 && wget -q "$LIBGIT2_SRC_URL" -O libgit2.tar.gz \
 && echo "$LIBGIT2_SRC_SHA256  libgit2.tar.gz" | sha256sum -c - \
 && tar xzf libgit2.tar.gz \
 && cd libgit2-"$LIBGIT2_SRC_VERSION"/ \
 && cmake . -DCMAKE_INSTALL_PREFIX=/usr/local/ \
 && make \
 && make install

#fpm package making requirements start
RUN yum install -y centos-release-scl scl-utils
RUN yum install -y rpmbuild rpm-build gcc make rh-ruby23 rh-ruby23-ruby-devel
RUN scl enable rh-ruby23 "gem install --no-ri --no-rdoc fpm"

# things we may need to build a python
RUN yum install -y bzip2-devel sqlite-devel

# use pyenv
ARG PYENV_VERSION=3.6.10
ENV PYENV_INSTALLER_URL=https://raw.githubusercontent.com/pyenv/pyenv-installer/master/bin/pyenv-installer
ENV PYENV_ROOT=/opt/hubble/pyenv
ENV PATH=$PYENV_ROOT/bin:$PATH
ENV PYTHON_CONFIGURE_OPTS="--enable-shared"
RUN umask 022 \
 && curl -s -S -L "$PYENV_INSTALLER_URL" -o /usr/bin/pyenv-installer \
 && chmod 0755 /usr/bin/pyenv-installer \
 && /usr/bin/pyenv-installer \
 && eval "$(pyenv init -)" \
 && pyenv install $PYENV_VERSION \
 && pyenv global $PYENV_VERSION

RUN eval "$(pyenv init -)" \
 && pip -v install --upgrade pip

#extract osquery files. optionally pass in osquery filename with OSQUERY_TAR_FILENAME build-arg
ARG OSQUERY_TAR_FILENAME=osquery_4hubble.tar
ADD ${OSQUERY_TAR_FILENAME} /opt/osquery/
RUN /opt/osquery/osqueryi --version

#pyinstaller start
#commands specified for ENTRYPOINT and CMD are executed when the container is run, not when the image is built
#use the following variables to choose the version of hubble
ARG HUBBLE_CHECKOUT=v4.0.0
ENV HUBBLE_VERSION=4.0.0
ENV HUBBLE_ITERATION=1
ENV HUBBLE_URL=https://github.com/hubblestack/hubble
ENV HUBBLE_DESCRIPTION="Hubble is a modular, open-source, security & compliance auditing framework which is built in python, using SaltStack as a library."
ENV HUBBLE_SUMMARY="Profile based on-demand auditing and monitoring tool"
ARG HUBBLE_GIT_URL=https://github.com/hubblestack/hubble.git
ENV HUBBLE_SRC_PATH=/hubble_src
ENV _HOOK_DIR="./pkg/"
ENV _BINARY_LOG_LEVEL="INFO"
ENV _INCLUDE_PATH=""
ENV LD_LIBRARY_PATH=/opt/hubble/lib:/lib:/lib64:/usr/lib:/usr/lib64:/usr/local/lib:/usr/local/lib64

RUN set -x; git clone "$HUBBLE_GIT_URL" "$HUBBLE_SRC_PATH" \
<<<<<<< HEAD
 && cd "$HUBBLE_SRC_PATH" \
 && git checkout -B hubble-build && git reset --hard "$HUBBLE_CHECKOUT" && git clean -dfx
=======
 && cd "$HUBBLE_SRC_PATH" && git checkout "$HUBBLE_CHECKOUT"
>>>>>>> 00b59183

RUN cp -rf "$HUBBLE_SRC_PATH" /hubble_build \
 && rm -rf /hubble_build/.git

RUN cp /hubble_build/hubblestack/__init__.py /hubble_build/hubblestack/__init__.orig \
 && sed -i -e "s/BRANCH_NOT_SET/${HUBBLE_CHECKOUT}/g" \
           -e "s/COMMIT_NOT_SET/$(cd $HUBBLE_SRC_PATH; git describe --long --always --tags)/g" \
           /hubble_build/hubblestack/__init__.py \
 && cp /hubble_build/hubblestack/__init__.py /hubble_build/hubblestack/__init__.fixed

RUN mkdir /data
VOLUME /data

WORKDIR /hubble_build

COPY entrypoint.sh /entrypoint.sh
ENTRYPOINT [ "/bin/bash", "/entrypoint.sh" ]<|MERGE_RESOLUTION|>--- conflicted
+++ resolved
@@ -126,12 +126,7 @@
 ENV LD_LIBRARY_PATH=/opt/hubble/lib:/lib:/lib64:/usr/lib:/usr/lib64:/usr/local/lib:/usr/local/lib64
 
 RUN set -x; git clone "$HUBBLE_GIT_URL" "$HUBBLE_SRC_PATH" \
-<<<<<<< HEAD
- && cd "$HUBBLE_SRC_PATH" \
- && git checkout -B hubble-build && git reset --hard "$HUBBLE_CHECKOUT" && git clean -dfx
-=======
  && cd "$HUBBLE_SRC_PATH" && git checkout "$HUBBLE_CHECKOUT"
->>>>>>> 00b59183
 
 RUN cp -rf "$HUBBLE_SRC_PATH" /hubble_build \
  && rm -rf /hubble_build/.git
